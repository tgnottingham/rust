--- conflicted
+++ resolved
@@ -66,9 +66,4 @@
 pub static slice_elt_base: uint = 0u;
 pub static slice_elt_len: uint = 1u;
 
-<<<<<<< HEAD
-pub static worst_case_glue_call_args: uint = 7u;
-
-=======
->>>>>>> efd14387
 pub static abi_version: uint = 1u;