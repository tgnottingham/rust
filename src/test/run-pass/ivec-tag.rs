// Copyright 2014 The Rust Project Developers. See the COPYRIGHT
// file at the top-level directory of this distribution and at
// http://rust-lang.org/COPYRIGHT.
//
// Licensed under the Apache License, Version 2.0 <LICENSE-APACHE or
// http://www.apache.org/licenses/LICENSE-2.0> or the MIT license
// <LICENSE-MIT or http://opensource.org/licenses/MIT>, at your
// option. This file may not be copied, modified, or distributed
// except according to those terms.

use std::task;
<<<<<<< HEAD
use std::comm::{channel, Sender};
=======
use std::sync::mpsc::{channel, Sender};
>>>>>>> bc83a009

fn producer(tx: &Sender<Vec<u8>>) {
    tx.send(
         vec!(1u8, 2u8, 3u8, 4u8, 5u8, 6u8, 7u8, 8u8, 9u8, 10u8, 11u8, 12u8,
          13u8)).unwrap();
}

pub fn main() {
    let (tx, rx) = channel::<Vec<u8>>();
    let _prod = task::spawn(move|| {
        producer(&tx)
    });

    let _data: Vec<u8> = rx.recv().unwrap();
}<|MERGE_RESOLUTION|>--- conflicted
+++ resolved
@@ -9,11 +9,7 @@
 // except according to those terms.
 
 use std::task;
-<<<<<<< HEAD
-use std::comm::{channel, Sender};
-=======
 use std::sync::mpsc::{channel, Sender};
->>>>>>> bc83a009
 
 fn producer(tx: &Sender<Vec<u8>>) {
     tx.send(
