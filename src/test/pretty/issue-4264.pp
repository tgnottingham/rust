--- conflicted
+++ resolved
@@ -29,30 +29,16 @@
 
 
 
-<<<<<<< HEAD
                   ({
                        let res =
                            ((::alloc::fmt::format as
-                                for<'r> fn(std::fmt::Arguments<'r>) -> std::string::String {std::fmt::format})(((<::core::fmt::Arguments>::new_v1
+                                for<'r> fn(std::fmt::Arguments<'r>) -> std::string::String {std::fmt::format})(((::core::fmt::Arguments::new_v1
                                                                                                                     as
                                                                                                                     fn(&[&str], &[std::fmt::ArgumentV1<'_>]) -> std::fmt::Arguments<'_> {std::fmt::Arguments::<'_>::new_v1})((&([("test"
                                                                                                                                                                                                                                      as
                                                                                                                                                                                                                                      &'static str)]
                                                                                                                                                                                                                                    as
                                                                                                                                                                                                                                    [&str; 1])
-=======
-                  ((::alloc::fmt::format as
-                       for<'r> fn(std::fmt::Arguments<'r>) -> std::string::String {std::fmt::format})(((::core::fmt::Arguments::new_v1
-                                                                                                           as
-                                                                                                           fn(&[&str], &[std::fmt::ArgumentV1<'_>]) -> std::fmt::Arguments<'_> {std::fmt::Arguments::<'_>::new_v1})((&([("test"
-                                                                                                                                                                                                                            as
-                                                                                                                                                                                                                            &'static str)]
-                                                                                                                                                                                                                          as
-                                                                                                                                                                                                                          [&str; 1])
-                                                                                                                                                                                                                        as
-                                                                                                                                                                                                                        &[&str; 1]),
-                                                                                                                                                                                                                    (&(match (()
->>>>>>> f39205b5
                                                                                                                                                                                                                                  as
                                                                                                                                                                                                                                  &[&str; 1]),
                                                                                                                                                                                                                              (&(match (()
